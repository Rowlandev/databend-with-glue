//  Copyright 2021 Datafuse Labs.
//
//  Licensed under the Apache License, Version 2.0 (the "License");
//  you may not use this file except in compliance with the License.
//  You may obtain a copy of the License at
//
//      http://www.apache.org/licenses/LICENSE-2.0
//
//  Unless required by applicable law or agreed to in writing, software
//  distributed under the License is distributed on an "AS IS" BASIS,
//  WITHOUT WARRANTIES OR CONDITIONS OF ANY KIND, either express or implied.
//  See the License for the specific language governing permissions and
//  limitations under the License.

pub mod cache;
mod constants;
<<<<<<< HEAD
mod fuse_part;
=======
mod fuse_history;
>>>>>>> e27c92d2
mod fuse_table;
pub mod io;
pub mod meta;
pub mod operations;
pub mod pruning;
pub mod statistics;
mod table_functions;

pub use constants::*;
pub use fuse_history::FuseHistory;
pub use fuse_table::FuseTable;
pub use table_functions::FuseHistoryTable;
pub use table_functions::FUSE_FUNC_HIST;<|MERGE_RESOLUTION|>--- conflicted
+++ resolved
@@ -14,11 +14,8 @@
 
 pub mod cache;
 mod constants;
-<<<<<<< HEAD
+mod fuse_history;
 mod fuse_part;
-=======
-mod fuse_history;
->>>>>>> e27c92d2
 mod fuse_table;
 pub mod io;
 pub mod meta;
