--- conflicted
+++ resolved
@@ -311,17 +311,7 @@
                 acc.col_stats = if acc.col_stats.is_empty() {
                     stats.col_stats.clone()
                 } else {
-<<<<<<< HEAD
-                    (
-                        statistics::reduce_block_statistics(&[&acc.col_stats, &stats.col_stats])?,
-                        statistics::reduce_cluster_stats(&[
-                            &acc.cluster_stats,
-                            &stats.cluster_stats,
-                        ]),
-                    )
-=======
-                    statistics::reduce_block_stats(&[&acc.col_stats, &stats.col_stats])?
->>>>>>> bcfb88ab
+                    statistics::reduce_block_statistics(&[&acc.col_stats, &stats.col_stats])?
                 };
                 seg_acc.push(loc.clone());
                 Ok::<_, ErrorCode>((acc, seg_acc))
