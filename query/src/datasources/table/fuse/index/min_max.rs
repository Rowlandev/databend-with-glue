//  Copyright 2021 Datafuse Labs.
//
//  Licensed under the Apache License, Version 2.0 (the "License");
//  you may not use this file except in compliance with the License.
//  You may obtain a copy of the License at
//
//      http://www.apache.org/licenses/LICENSE-2.0
//
//  Unless required by applicable law or agreed to in writing, software
//  distributed under the License is distributed on an "AS IS" BASIS,
//  WITHOUT WARRANTIES OR CONDITIONS OF ANY KIND, either express or implied.
//  See the License for the specific language governing permissions and
//  limitations under the License.
//

<<<<<<< HEAD
=======
use std::sync::Arc;

use common_dal::DataAccessor;
>>>>>>> 18dbf54f
use common_datavalues::DataSchemaRef;
use common_exception::ErrorCode;
use common_planners::Extras;
use futures::StreamExt;
use futures::TryStreamExt;

use crate::datasources::index::RangeFilter;
use crate::datasources::table::fuse::util;
use crate::datasources::table::fuse::util::BlockStats;
use crate::datasources::table::fuse::BlockMeta;
use crate::datasources::table::fuse::SegmentInfo;
use crate::datasources::table::fuse::TableSnapshot;

pub struct MinMaxIndex {
    table_snapshot_loc: String,
    da: Arc<dyn DataAccessor>,
}

impl MinMaxIndex {
    pub fn new(table_snapshot: &TableSnapshot, da: Arc<dyn DataAccessor>) -> Self {
        Self {
            table_snapshot_loc: util::snapshot_location(
                table_snapshot.snapshot_id.to_simple().to_string(),
            ),
            da,
        }
    }

    // Returns an iterator or stream would be better
    pub async fn apply(
        &self,
        schema: DataSchemaRef,
        push_down: Option<Extras>,
    ) -> common_exception::Result<Vec<BlockMeta>> {
        type Pred =
            Box<dyn Fn(&BlockStats) -> common_exception::Result<bool> + Send + Sync + Unpin>;
        let pred_true: fn() -> Pred = || Box::new(|_: &BlockStats| Ok(true));

        let block_pred: Pred = if let Some(exprs) = push_down {
            if exprs.filters.is_empty() {
                pred_true()
            } else {
                // for the time being, we only handle the first expr
                let verifiable_expression = RangeFilter::try_create(&exprs.filters[0], schema)?;
                Box::new(move |v: &BlockStats| verifiable_expression.eval(v))
            }
        } else {
            pred_true()
        };

        let snapshot =
            common_dal::read_obj::<TableSnapshot>(self.da.clone(), self.table_snapshot_loc.clone())
                .await?;
        let segment_num = snapshot.segments.len();
        let segment_locs = snapshot.segments;
        if segment_locs.is_empty() {
            return Ok(vec![]);
        };
        let res = futures::stream::iter(segment_locs)
            .map(|seg_loc| async {
                let segment_info =
                    common_dal::read_obj::<SegmentInfo>(self.da.clone(), seg_loc).await?;
                let r = if block_pred(&segment_info.summary.col_stats)? {
                    segment_info.blocks.into_iter().try_fold(
                        Vec::new(),
                        |mut acc, block_meta| {
                            if block_pred(&block_meta.col_stats)? {
                                acc.push(block_meta)
                            }
                            Ok::<_, ErrorCode>(acc)
                        },
                    )?
                } else {
                    vec![]
                };
                Ok::<_, ErrorCode>(r)
            })
            // configuration of the max size of buffered futures
            .buffered(std::cmp::min(10, segment_num))
            .try_collect::<Vec<_>>()
            .await?;

        Ok(res.into_iter().flatten().collect())
    }
}

pub async fn range_filter(
    table_snapshot: &TableSnapshot,
    schema: DataSchemaRef,
    push_down: Option<Extras>,
    data_accessor: Arc<dyn DataAccessor>,
) -> common_exception::Result<Vec<BlockMeta>> {
<<<<<<< HEAD
    let range_index = MinMaxIndex::new(table_snapshot, &meta_reader);
=======
    let range_index = MinMaxIndex::new(table_snapshot, data_accessor);
>>>>>>> 18dbf54f
    range_index.apply(schema, push_down).await
}<|MERGE_RESOLUTION|>--- conflicted
+++ resolved
@@ -13,12 +13,9 @@
 //  limitations under the License.
 //
 
-<<<<<<< HEAD
-=======
 use std::sync::Arc;
 
 use common_dal::DataAccessor;
->>>>>>> 18dbf54f
 use common_datavalues::DataSchemaRef;
 use common_exception::ErrorCode;
 use common_planners::Extras;
@@ -111,10 +108,6 @@
     push_down: Option<Extras>,
     data_accessor: Arc<dyn DataAccessor>,
 ) -> common_exception::Result<Vec<BlockMeta>> {
-<<<<<<< HEAD
-    let range_index = MinMaxIndex::new(table_snapshot, &meta_reader);
-=======
     let range_index = MinMaxIndex::new(table_snapshot, data_accessor);
->>>>>>> 18dbf54f
     range_index.apply(schema, push_down).await
 }