// Copyright 2020 Datafuse Labs.
//
// Licensed under the Apache License, Version 2.0 (the "License");
// you may not use this file except in compliance with the License.
// You may obtain a copy of the License at
//
//     http://www.apache.org/licenses/LICENSE-2.0
//
// Unless required by applicable law or agreed to in writing, software
// distributed under the License is distributed on an "AS IS" BASIS,
// WITHOUT WARRANTIES OR CONDITIONS OF ANY KIND, either express or implied.
// See the License for the specific language governing permissions and
// limitations under the License.

use std::any::Any;

use common_datablocks::DataBlock;
use common_datavalues::prelude::*;
use common_exception::Result;
use common_meta_types::TableIdent;
use common_meta_types::TableInfo;
use common_meta_types::TableMeta;
use common_planners::ReadDataSourcePlan;
use common_streams::DataBlockStream;
use common_streams::SendableDataBlockStream;

use crate::catalogs::Catalog;
use crate::catalogs::Table;
use crate::sessions::DatabendQueryContextRef;

pub struct TablesTable {
    table_info: TableInfo,
}

impl TablesTable {
    pub fn create(table_id: u64) -> Self {
        let schema = DataSchemaRefExt::create(vec![
            DataField::new("database", DataType::String, false),
            DataField::new("name", DataType::String, false),
            DataField::new("engine", DataType::String, false),
        ]);

        let table_info = TableInfo {
            desc: "'system'.'tables'".to_string(),
            db: "system".to_string(),
            name: "tables".to_string(),
            ident: TableIdent::new(table_id, 0),
            meta: TableMeta {
                schema,
                engine: "SystemTables".to_string(),

                ..Default::default()
            },
        };

        TablesTable { table_info }
    }
}

#[async_trait::async_trait]
impl Table for TablesTable {
    fn as_any(&self) -> &dyn Any {
        self
    }

    fn get_table_info(&self) -> &TableInfo {
        &self.table_info
    }

    async fn read(
        &self,
        ctx: DatabendQueryContextRef,
        _plan: &ReadDataSourcePlan,
    ) -> Result<SendableDataBlockStream> {
        let catalog = ctx.get_catalog();
        let databases = catalog.list_databases().await?;

        let mut database_tables = vec![];
        for database in databases {
            let name = database.name();
<<<<<<< HEAD
            for table in catalog.get_database(name).await?.get_tables(name).await? {
=======
            for table in catalog.list_tables(name).await? {
>>>>>>> 88b80c61
                database_tables.push((name.to_string(), table));
            }
        }

        let databases: Vec<&[u8]> = database_tables.iter().map(|(d, _)| d.as_bytes()).collect();
        let names: Vec<&[u8]> = database_tables
            .iter()
            .map(|(_, v)| v.name().as_bytes())
            .collect();
        let engines: Vec<&[u8]> = database_tables
            .iter()
            .map(|(_, v)| v.engine().as_bytes())
            .collect();

        let block = DataBlock::create_by_array(self.table_info.schema(), vec![
            Series::new(databases),
            Series::new(names),
            Series::new(engines),
        ]);

        Ok(Box::pin(DataBlockStream::create(
            self.table_info.schema(),
            None,
            vec![block],
        )))
    }
}<|MERGE_RESOLUTION|>--- conflicted
+++ resolved
@@ -78,11 +78,7 @@
         let mut database_tables = vec![];
         for database in databases {
             let name = database.name();
-<<<<<<< HEAD
-            for table in catalog.get_database(name).await?.get_tables(name).await? {
-=======
-            for table in catalog.list_tables(name).await? {
->>>>>>> 88b80c61
+            for table in catalog.get_database(name).await?.list_tables(name).await? {
                 database_tables.push((name.to_string(), table));
             }
         }
