// Copyright 2022 Datafuse Labs.
//
// Licensed under the Apache License, Version 2.0 (the "License");
// you may not use this file except in compliance with the License.
// You may obtain a copy of the License at
//
//     http://www.apache.org/licenses/LICENSE-2.0
//
// Unless required by applicable law or agreed to in writing, software
// distributed under the License is distributed on an "AS IS" BASIS,
// WITHOUT WARRANTIES OR CONDITIONS OF ANY KIND, either express or implied.
// See the License for the specific language governing permissions and
// limitations under the License.

use std::sync::Arc;

pub use aggregate::AggregateInfo;
pub use bind_context::BindContext;
pub use bind_context::ColumnBinding;
use common_ast::ast::Statement;
use common_ast::ast::TimeTravelPoint;
use common_datavalues::DataTypeImpl;
use common_exception::ErrorCode;
use common_exception::Result;
<<<<<<< HEAD
use common_planners::DescribeUserStagePlan;
use common_planners::DropUserStagePlan;
=======
use common_planners::DropUserPlan;
>>>>>>> d35bc6da

use self::subquery::SubqueryRewriter;
use super::plans::Plan;
use crate::catalogs::CatalogManager;
use crate::sessions::QueryContext;
use crate::sql::planner::metadata::MetadataRef;
use crate::storages::NavigationPoint;
use crate::storages::Table;

mod aggregate;
mod bind_context;
mod ddl;
mod distinct;
mod join;
mod limit;
mod project;
mod scalar;
mod scalar_common;
mod scalar_visitor;
mod select;
mod sort;
mod subquery;
mod table;

/// Binder is responsible to transform AST of a query into a canonical logical SExpr.
///
/// During this phase, it will:
/// - Resolve columns and tables with Catalog
/// - Check semantic of query
/// - Validate expressions
/// - Build `Metadata`
pub struct Binder {
    ctx: Arc<QueryContext>,
    catalogs: Arc<CatalogManager>,
    metadata: MetadataRef,
}

impl<'a> Binder {
    pub fn new(
        ctx: Arc<QueryContext>,
        catalogs: Arc<CatalogManager>,
        metadata: MetadataRef,
    ) -> Self {
        Binder {
            ctx,
            catalogs,
            metadata,
        }
    }

    pub async fn bind(mut self, stmt: &Statement<'a>) -> Result<Plan> {
        let init_bind_context = BindContext::new();
        let plan = self.bind_statement(&init_bind_context, stmt).await?;
        Ok(plan)
    }

    #[async_recursion::async_recursion]
    async fn bind_statement(
        &mut self,
        bind_context: &BindContext,
        stmt: &Statement<'a>,
    ) -> Result<Plan> {
        match stmt {
            Statement::Query(query) => {
                let (mut s_expr, bind_context) = self.bind_query(bind_context, query).await?;
                let mut rewriter = SubqueryRewriter::new(self.metadata.clone());
                s_expr = rewriter.rewrite(&s_expr)?;
                Ok(Plan::Query {
                    s_expr,
                    metadata: self.metadata.clone(),
                    bind_context: Box::new(bind_context),
                })
            }

            Statement::Explain { query, kind } => {
                let plan = self.bind_statement(bind_context, query).await?;
                Ok(Plan::Explain {
                    kind: kind.clone(),
                    plan: Box::new(plan),
                })
            }

            Statement::CreateTable(stmt) => {
                let plan = self.bind_create_table(stmt).await?;
                Ok(plan)
            }

<<<<<<< HEAD
            Statement::CreateStage(stmt) => {
                let plan = self.bind_create_stage(stmt).await?;
                Ok(plan)
            }

            Statement::ShowStages => Ok(Plan::ShowStages),

            Statement::DropStage {
                stage_name,
                if_exists,
            } => Ok(Plan::DropStage(Box::new(DropUserStagePlan {
                if_exists: *if_exists,
                name: stage_name.clone(),
            }))),
            Statement::DescStage { stage_name } => {
                Ok(Plan::DescStage(Box::new(DescribeUserStagePlan {
                    name: stage_name.clone(),
                })))
            }
            Statement::ListStage {
                stage_name,
                pattern,
            } => self.bind_list_stage(stage_name, pattern).await,

=======
            Statement::CreateDatabase(stmt) => {
                let plan = self.bind_create_database(stmt).await?;
                Ok(plan)
            }

>>>>>>> d35bc6da
            Statement::ShowMetrics => Ok(Plan::ShowMetrics),
            Statement::ShowProcessList => Ok(Plan::ShowProcessList),
            Statement::ShowSettings => Ok(Plan::ShowSettings),
            Statement::AlterUser {
                user,
                auth_option,
                role_options,
            } => {
                let plan = self
                    .bind_alter_user(user, auth_option, role_options)
                    .await?;
                Ok(plan)
            }
            Statement::CreateUser(stmt) => {
                let plan = self.bind_create_user(stmt).await?;
                Ok(plan)
            }
            Statement::CreateView(stmt) => {
                let plan = self.bind_create_view(stmt).await?;
                Ok(plan)
            }

            Statement::DropUser { if_exists, user } => {
                let plan = DropUserPlan {
                    if_exists: *if_exists,
                    user: user.clone(),
                };
                Ok(Plan::DropUser(Box::new(plan)))
            }

            _ => Err(ErrorCode::UnImplement(format!(
                "UnImplemented stmt {stmt} in binder"
            ))),
        }
    }

    async fn resolve_data_source(
        &self,
        tenant: &str,
        catalog_name: &str,
        database_name: &str,
        table_name: &str,
        travel_point: &Option<TimeTravelPoint>,
    ) -> Result<Arc<dyn Table>> {
        // Resolve table with catalog
        let catalog = self.catalogs.get_catalog(catalog_name)?;
        let mut table_meta = catalog.get_table(tenant, database_name, table_name).await?;
        if let Some(TimeTravelPoint::Snapshot(s)) = travel_point {
            table_meta = table_meta
                .navigate_to(self.ctx.clone(), &NavigationPoint::SnapshotID(s.to_owned()))
                .await?;
        }
        Ok(table_meta)
    }

    /// Create a new ColumnBinding with assigned index
    pub(super) fn create_column_binding(
        &mut self,
        table_name: Option<String>,
        column_name: String,
        data_type: DataTypeImpl,
    ) -> ColumnBinding {
        let index = self
            .metadata
            .write()
            .add_column(column_name.clone(), data_type.clone(), None);
        ColumnBinding {
            table_name,
            column_name,
            index,
            data_type,
            visible_in_unqualified_wildcard: true,
        }
    }
}<|MERGE_RESOLUTION|>--- conflicted
+++ resolved
@@ -22,12 +22,9 @@
 use common_datavalues::DataTypeImpl;
 use common_exception::ErrorCode;
 use common_exception::Result;
-<<<<<<< HEAD
 use common_planners::DescribeUserStagePlan;
+use common_planners::DropUserPlan;
 use common_planners::DropUserStagePlan;
-=======
-use common_planners::DropUserPlan;
->>>>>>> d35bc6da
 
 use self::subquery::SubqueryRewriter;
 use super::plans::Plan;
@@ -115,7 +112,6 @@
                 Ok(plan)
             }
 
-<<<<<<< HEAD
             Statement::CreateStage(stmt) => {
                 let plan = self.bind_create_stage(stmt).await?;
                 Ok(plan)
@@ -140,13 +136,11 @@
                 pattern,
             } => self.bind_list_stage(stage_name, pattern).await,
 
-=======
             Statement::CreateDatabase(stmt) => {
                 let plan = self.bind_create_database(stmt).await?;
                 Ok(plan)
             }
 
->>>>>>> d35bc6da
             Statement::ShowMetrics => Ok(Plan::ShowMetrics),
             Statement::ShowProcessList => Ok(Plan::ShowProcessList),
             Statement::ShowSettings => Ok(Plan::ShowSettings),
