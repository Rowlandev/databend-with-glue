// Copyright 2022 Datafuse Labs.
//
// Licensed under the Apache License, Version 2.0 (the "License");
// you may not use this file except in compliance with the License.
// You may obtain a copy of the License at
//
//     http://www.apache.org/licenses/LICENSE-2.0
//
// Unless required by applicable law or agreed to in writing, software
// distributed under the License is distributed on an "AS IS" BASIS,
// WITHOUT WARRANTIES OR CONDITIONS OF ANY KIND, either express or implied.
// See the License for the specific language governing permissions and
// limitations under the License.

use common_base::base::tokio;
use databend_query::servers::http::middleware::HTTPSessionEndpoint;
use databend_query::servers::http::middleware::HTTPSessionMiddleware;
use databend_query::servers::http::v1::clickhouse_router;
use databend_query::servers::HttpHandlerKind;
use http::Uri;
use poem::error::Result as PoemResult;
use poem::http::Method;
use poem::http::StatusCode;
use poem::web::headers::Authorization;
use poem::Body;
use poem::Endpoint;
use poem::EndpointExt;
use poem::Request;
use poem::Route;
use pretty_assertions::assert_eq;

use crate::tests::SessionManagerBuilder;

macro_rules! assert_error {
    ($body:expr, $msg:expr$(,)?) => {{
        assert!($body.contains($msg), "{}", $body);
    }};
}

macro_rules! assert_ok {
    ($status:expr, $body:expr) => {{
        assert_eq!($status, StatusCode::OK, "{}: {}", $status, $body);
    }};
}

#[tokio::test]
async fn test_select() -> PoemResult<()> {
    let server = Server::new();

    {
        let (status, body) = server.get("bad sql", None).await;
        assert_eq!(status, StatusCode::BAD_REQUEST);
        assert_error!(body, "sql parser error");
    }

    {
        let (status, body) = server.post("sel", None, "ect 1").await;
        assert_eq!(status, StatusCode::BAD_REQUEST);
        assert_error!(body, "sql parser error");
    }

    {
        let (status, body) = server.post("", None, "bad sql").await;
        assert_eq!(status, StatusCode::BAD_REQUEST);
        assert_error!(body, "sql parser error");
    }

    {
        let (status, body) = server.get("", None).await;
        assert_eq!(status, StatusCode::OK);
        assert_eq!(&body, "");
    }

    {
        let (status, body) = server.get("select 1", None).await;
        assert_eq!(status, StatusCode::OK);
        assert_eq!(&body, "1\n");
    }

    {
        let (status, body) = server.post("", None, "select 1").await;
        assert_eq!(status, StatusCode::OK);
        assert_eq!(&body, "1\n");
    }

    {
        let (status, body) = server.post("select 1", None, "").await;
        assert_eq!(status, StatusCode::OK);
        assert_eq!(&body, "1\n");
    }

    {
        // basic tsv format
        let (status, body) = server
            .get(
                r#"select number, 'a' from numbers(2) order by number"#,
                None,
            )
            .await;
        assert_eq!(status, StatusCode::OK);
        assert_eq!(&body, "0\ta\n1\ta\n");
    }
    Ok(())
}

#[tokio::test]
async fn test_insert_values() -> PoemResult<()> {
    let server = Server::new();
    {
        let (status, body) = server
            .post("create table t1(a int, b string)", None, "")
            .await;
        assert_eq!(status, StatusCode::OK);
        assert_error!(body, "");
    }

    {
        let (status, body) = server
            .post("insert into table t1 values (0, 'a'), (1, 'b')", None, "")
            .await;
        assert_eq!(status, StatusCode::OK);
        assert_error!(body, "");
    }

    {
        // basic tsv format
        let (status, body) = server.get(r#"select * from t1"#, None).await;
        assert_eq!(status, StatusCode::OK);
        assert_eq!(&body, "0\ta\n1\tb\n");
    }
    Ok(())
}

#[tokio::test]
async fn test_output_formats() -> PoemResult<()> {
    let server = Server::new();
    {
        let (status, body) = server
            .post("create table t1(a int, b string null)", None, "")
            .await;
        assert_ok!(status, body);
    }

    {
        let (status, body) = server
            .post(
                "insert into table t1(a, b) format values",
                None,
                "(0, 'a'), (1, 'b')",
            )
            .await;
        assert_ok!(status, body);
        assert_error!(body, "");
    }

    let cases = [
        ("CSV", "0,\"a\"\n1,\"b\"\n"),
        ("TSV", "0\ta\n1\tb\n"),
        ("TSVWithNames", "a\tb\n0\ta\n1\tb\n"),
        (
            "TSVWithNamesAndTypes",
            "a\tb\nInt32\tNullable(String)\n0\ta\n1\tb\n",
        ),
    ];

    for (fmt, exp) in cases {
        let sql = format!(r#"select * from t1 order by a format {}"#, fmt);
        let (status, body) = server.get(&sql, None).await;
        assert_ok!(status, body);
        assert_eq!(&body, exp);
    }
    Ok(())
}

#[tokio::test]
async fn test_output_format_compress() -> PoemResult<()> {
    let server = Server::new();
    let sql = "select 1 format TabSeparated";
    let (status, body) = server
        .get_response_bytes(
            QueryBuilder::new("")
                .compress(true)
                .body(sql.to_string())
                .build(),
        )
        .await;
    let body = hex::encode_upper(body);
    assert_ok!(status, body);
    let exp = "DE79CF087FB635049DB816DF195B016B820C0000000200000020310A";
    assert_eq!(&body, exp);
    Ok(())
}

#[tokio::test]
async fn test_insert_format_values() -> PoemResult<()> {
    let server = Server::new();
    {
        let (status, body) = server
            .post("create table t1(a int, b string)", None, "")
            .await;
        assert_eq!(status, StatusCode::OK);
        assert_error!(body, "");
    }

    {
        let (status, body) = server
            .post(
                "insert into table t1 format values",
                None,
                "(0, 'a'), (1, 'b')",
            )
            .await;
        assert_ok!(status, body);
        assert_error!(body, "");
    }

    {
        // basic tsv format
        let (status, body) = server.get(r#"select * from t1"#, None).await;
        assert_eq!(status, StatusCode::OK, "{} {}", status, body);
        assert_eq!(&body, "0\ta\n1\tb\n");
    }
    Ok(())
}

#[tokio::test]
async fn test_insert_format_ndjson() -> PoemResult<()> {
    let server = Server::new();
    {
        let (status, body) = server
            .post("create table t1(a int, b string null)", None, "")
            .await;
        assert_ok!(status, body);
    }

    {
        let jsons = vec![r#"{"a": 0, "b": "a"}"#, r#"{"a": 1, "b": "b"}"#];
        let body = jsons.join("\n");
        let (status, body) = server
            .post("insert into table t1 format JSONEachRow", None, &body)
            .await;
        assert_ok!(status, body);
    }

    {
        let (status, body) = server.get(r#"select * from t1 order by a"#, None).await;
        assert_ok!(status, body);
        assert_eq!(&body, "0\ta\n1\tb\n");
    }

    {
        let jsons = vec![r#"{"a": 2}"#];
        let body = jsons.join("\n");
        let (status, body) = server
            .post("insert into table t1 format JSONEachRow", None, &body)
            .await;
        assert_ok!(status, body);
    }

    {
        let (status, body) = server.get(r#"select * from t1 order by a"#, None).await;
        assert_ok!(status, body);
        assert_eq!(&body, "0\ta\n1\tb\n2\tNULL\n");
    }

    {
        let jsons = vec![r#"{"b": 0}"#];
        let body = jsons.join("\n");
        let (status, body) = server
            .post("insert into table t1 format JSONEachRow", None, &body)
            .await;
        assert_eq!(status, StatusCode::INTERNAL_SERVER_ERROR);
        assert_error!(body, "column a");
    }
    Ok(())
}

#[tokio::test]
async fn test_settings() -> PoemResult<()> {
    let server = Server::new();

    {
        let (status, _body) = server
            .post(
                "select value from system.settings where name = 'max_block_size'",
                Some("a:1".to_string()),
                "",
            )
            .await;
        assert_eq!(status, StatusCode::BAD_REQUEST);
    }

    {
        let (status, body) = server
            .post(
                "select value from system.settings where name = 'max_block_size'",
                Some(" max_block_size : 1000 ".to_string()),
                "",
            )
            .await;
        assert_eq!(status, StatusCode::OK);
        assert_eq!(&body, "1000\n");
    }

    {
        let (status, body) = server.post("select value from system.settings where name = 'max_block_size' or name = 'enable_async_insert' order by value", Some(" max_block_size : 1000 , enable_async_insert:1".to_string()), "").await;
        assert_eq!(status, StatusCode::OK);
        assert_eq!(&body, "1\n1000\n");
    }

    Ok(())
}

struct QueryBuilder {
    sql: String,
    settings: Option<String>,
    body: Option<Body>,
    compress: bool,
}

impl QueryBuilder {
    pub fn new(sql: &str, settings: Option<String>) -> Self {
        QueryBuilder {
            sql: sql.to_string(),
            settings: settings,
            body: None,
            compress: false,
        }
    }

    pub fn body(self, body: impl Into<Body>) -> Self {
        Self {
            body: Some(body.into()),
            ..self
        }
    }

    pub fn compress(self, compress: bool) -> Self {
        Self { compress, ..self }
    }

    pub fn build(self) -> Request {
<<<<<<< HEAD
        let uri = match self.settings {
            Some(settings) => url::form_urlencoded::Serializer::new(String::new())
                .append_pair("query", &self.sql)
                .append_pair("settings", &settings)
                .finish(),
            None => url::form_urlencoded::Serializer::new(String::new())
                .append_pair("query", &self.sql)
                .finish(),
        };
=======
        let mut uri = url::form_urlencoded::Serializer::new(String::new());
        uri.append_pair("query", &self.sql);
        if self.compress {
            uri.append_pair("compress", "1");
        }
        let uri = uri.finish();
>>>>>>> 44f74a0b
        let uri = "/?".to_string() + &uri;
        let uri = uri.parse::<Uri>().unwrap();
        let (method, body) = match self.body {
            None => (Method::GET, Body::empty()),
            Some(body) => (Method::POST, body),
        };

        let basic = Authorization::basic("root", "");
        Request::builder()
            .uri(uri)
            .method(method)
            .typed_header(basic)
            .body(body)
    }
}

struct Server {
    endpoint: HTTPSessionEndpoint<Route>,
}

impl Server {
    pub fn new() -> Self {
        let session_manager = SessionManagerBuilder::create().build().unwrap();
        let endpoint = Route::new()
            .nest("/", clickhouse_router())
            .with(HTTPSessionMiddleware {
                kind: HttpHandlerKind::Clickhouse,
                session_manager,
            });
        Server { endpoint }
    }

    pub async fn get_response_bytes(&self, req: Request) -> (StatusCode, Vec<u8>) {
        let response = self.endpoint.get_response(req).await;
        let status = response.status();
        let body = response.into_body().into_vec().await.unwrap();
        (status, body)
    }

    pub async fn get_response(&self, req: Request) -> (StatusCode, String) {
        let response = self.endpoint.get_response(req).await;
        let status = response.status();
        let body = response.into_body().into_string().await.unwrap();
        (status, body)
    }

    pub async fn get(&self, sql: &str, settings: Option<String>) -> (StatusCode, String) {
        self.get_response(QueryBuilder::new(sql, settings).build())
            .await
    }

    pub async fn post(
        &self,
        sql: &str,
        settings: Option<String>,
        body: &str,
    ) -> (StatusCode, String) {
        self.get_response(
            QueryBuilder::new(sql, settings)
                .body(body.to_string())
                .build(),
        )
        .await
    }
}<|MERGE_RESOLUTION|>--- conflicted
+++ resolved
@@ -178,7 +178,7 @@
     let sql = "select 1 format TabSeparated";
     let (status, body) = server
         .get_response_bytes(
-            QueryBuilder::new("")
+            QueryBuilder::new("", None)
                 .compress(true)
                 .body(sql.to_string())
                 .build(),
@@ -340,24 +340,16 @@
     }
 
     pub fn build(self) -> Request {
-<<<<<<< HEAD
-        let uri = match self.settings {
-            Some(settings) => url::form_urlencoded::Serializer::new(String::new())
-                .append_pair("query", &self.sql)
-                .append_pair("settings", &settings)
-                .finish(),
-            None => url::form_urlencoded::Serializer::new(String::new())
-                .append_pair("query", &self.sql)
-                .finish(),
-        };
-=======
         let mut uri = url::form_urlencoded::Serializer::new(String::new());
         uri.append_pair("query", &self.sql);
+        if let Some(settings) = self.settings {
+            uri.append_pair("settings", &settings);
+        }
         if self.compress {
             uri.append_pair("compress", "1");
         }
         let uri = uri.finish();
->>>>>>> 44f74a0b
+
         let uri = "/?".to_string() + &uri;
         let uri = uri.parse::<Uri>().unwrap();
         let (method, body) = match self.body {
