// Copyright 2021 Datafuse Labs.
//
// Licensed under the Apache License, Version 2.0 (the "License");
// you may not use this file except in compliance with the License.
// You may obtain a copy of the License at
//
//     http://www.apache.org/licenses/LICENSE-2.0
//
// Unless required by applicable law or agreed to in writing, software
// distributed under the License is distributed on an "AS IS" BASIS,
// WITHOUT WARRANTIES OR CONDITIONS OF ANY KIND, either express or implied.
// See the License for the specific language governing permissions and
// limitations under the License.

use std::sync::Arc;

use common_exception::Result;
use common_meta_embedded::MetaEmbedded;
use common_meta_types::AuthInfo;
use common_meta_types::GrantObject;
use common_meta_types::NodeInfo;
use common_meta_types::PasswordHashMethod;
use common_meta_types::UserInfo;
use common_meta_types::UserPrivilegeSet;
use databend_query::catalogs::CatalogContext;
use databend_query::clusters::Cluster;
use databend_query::configs::Config;
use databend_query::databases::DatabaseFactory;
use databend_query::sessions::QueryContext;
use databend_query::sessions::QueryContextShared;
use databend_query::storages::StorageContext;
use databend_query::storages::StorageFactory;

use crate::tests::SessionManagerBuilder;

pub async fn create_query_context() -> Result<Arc<QueryContext>> {
    let sessions = SessionManagerBuilder::create().build()?;
    let dummy_session = sessions.create_session("TestSession").await?;

    // Set user with all privileges
    let mut user_info = UserInfo::new(
        "root".to_string(),
        "127.0.0.1".to_string(),
        AuthInfo::Password {
            hash_method: PasswordHashMethod::Sha256,
            hash_value: Vec::from("pass"),
        },
    );
    user_info.grants.grant_privileges(
        "root",
        "127.0.0.1",
        &GrantObject::Global,
        UserPrivilegeSet::available_privileges_on_global(),
    );

    dummy_session.set_current_user(user_info);

<<<<<<< HEAD
    let context = QueryContext::create_from_shared(QueryContextShared::try_create(
        Arc::new(dummy_session.as_ref().clone()),
        Cluster::empty(),
    )?);
=======
    let context = QueryContext::create_from_shared(
        QueryContextShared::try_create(
            sessions.get_conf().clone(),
            Arc::new(dummy_session.as_ref().clone()),
            Cluster::empty(),
        )
        .await?,
    );
>>>>>>> fa2c0c1f

    context.get_settings().set_max_threads(8)?;
    Ok(context)
}

pub async fn create_query_context_with_config(config: Config) -> Result<Arc<QueryContext>> {
    let sessions = SessionManagerBuilder::create_with_conf(config.clone()).build()?;
    let dummy_session = sessions.create_session("TestSession").await?;

    let mut user_info = UserInfo::new(
        "root".to_string(),
        "127.0.0.1".to_string(),
        AuthInfo::Password {
            hash_method: PasswordHashMethod::Sha256,
            hash_value: Vec::from("pass"),
        },
    );
    user_info.grants.grant_privileges(
        "root",
        "127.0.0.1",
        &GrantObject::Global,
        UserPrivilegeSet::available_privileges_on_global(),
    );
    dummy_session.set_current_user(user_info);

<<<<<<< HEAD
    let context = QueryContext::create_from_shared(QueryContextShared::try_create(
        Arc::new(dummy_session.as_ref().clone()),
        Cluster::empty(),
    )?);
=======
    let context = QueryContext::create_from_shared(
        QueryContextShared::try_create(
            config,
            Arc::new(dummy_session.as_ref().clone()),
            Cluster::empty(),
        )
        .await?,
    );
>>>>>>> fa2c0c1f

    context.get_settings().set_max_threads(8)?;
    Ok(context)
}

#[allow(dead_code)]
pub fn create_catalog_context() -> Result<CatalogContext> {
    let meta_embedded = futures::executor::block_on(MetaEmbedded::new_temp()).unwrap();
    let meta = meta_embedded;
    let storage_factory = StorageFactory::create(Config::default());
    let database_factory = DatabaseFactory::create(Config::default());

    Ok(CatalogContext {
        meta: Arc::new(meta),
        storage_factory: Arc::new(storage_factory),
        database_factory: Arc::new(database_factory),
        in_memory_data: Arc::new(Default::default()),
    })
}

pub fn create_storage_context() -> Result<StorageContext> {
    let meta_embedded = futures::executor::block_on(MetaEmbedded::new_temp()).unwrap();

    Ok(StorageContext {
        meta: Arc::new(meta_embedded),
        in_memory_data: Arc::new(Default::default()),
    })
}

pub struct ClusterDescriptor {
    local_node_id: String,
    cluster_nodes_list: Vec<Arc<NodeInfo>>,
}

impl ClusterDescriptor {
    pub fn new() -> ClusterDescriptor {
        ClusterDescriptor {
            local_node_id: String::from(""),
            cluster_nodes_list: vec![],
        }
    }

    pub fn with_node(self, id: impl Into<String>, addr: impl Into<String>) -> ClusterDescriptor {
        let mut new_nodes = self.cluster_nodes_list.clone();
        new_nodes.push(Arc::new(NodeInfo::create(id.into(), 0, addr.into())));
        ClusterDescriptor {
            cluster_nodes_list: new_nodes,
            local_node_id: self.local_node_id,
        }
    }

    pub fn with_local_id(self, id: impl Into<String>) -> ClusterDescriptor {
        ClusterDescriptor {
            local_node_id: id.into(),
            cluster_nodes_list: self.cluster_nodes_list,
        }
    }
}

impl Default for ClusterDescriptor {
    fn default() -> Self {
        Self::new()
    }
}

pub async fn create_query_context_with_cluster(
    desc: ClusterDescriptor,
) -> Result<Arc<QueryContext>> {
    let sessions = SessionManagerBuilder::create().build()?;
    let dummy_session = sessions.create_session("TestSession").await?;

    let local_id = desc.local_node_id;
    let nodes = desc.cluster_nodes_list;

<<<<<<< HEAD
    let context = QueryContext::create_from_shared(QueryContextShared::try_create(
        Arc::new(dummy_session.as_ref().clone()),
        Cluster::create(nodes, local_id),
    )?);
=======
    let context = QueryContext::create_from_shared(
        QueryContextShared::try_create(
            sessions.get_conf().clone(),
            Arc::new(dummy_session.as_ref().clone()),
            Cluster::create(nodes, local_id),
        )
        .await?,
    );
>>>>>>> fa2c0c1f

    context.get_settings().set_max_threads(8)?;
    Ok(context)
}<|MERGE_RESOLUTION|>--- conflicted
+++ resolved
@@ -55,21 +55,10 @@
 
     dummy_session.set_current_user(user_info);
 
-<<<<<<< HEAD
-    let context = QueryContext::create_from_shared(QueryContextShared::try_create(
-        Arc::new(dummy_session.as_ref().clone()),
-        Cluster::empty(),
-    )?);
-=======
     let context = QueryContext::create_from_shared(
-        QueryContextShared::try_create(
-            sessions.get_conf().clone(),
-            Arc::new(dummy_session.as_ref().clone()),
-            Cluster::empty(),
-        )
-        .await?,
+        QueryContextShared::try_create(Arc::new(dummy_session.as_ref().clone()), Cluster::empty())
+            .await?,
     );
->>>>>>> fa2c0c1f
 
     context.get_settings().set_max_threads(8)?;
     Ok(context)
@@ -95,21 +84,10 @@
     );
     dummy_session.set_current_user(user_info);
 
-<<<<<<< HEAD
-    let context = QueryContext::create_from_shared(QueryContextShared::try_create(
-        Arc::new(dummy_session.as_ref().clone()),
-        Cluster::empty(),
-    )?);
-=======
     let context = QueryContext::create_from_shared(
-        QueryContextShared::try_create(
-            config,
-            Arc::new(dummy_session.as_ref().clone()),
-            Cluster::empty(),
-        )
-        .await?,
+        QueryContextShared::try_create(Arc::new(dummy_session.as_ref().clone()), Cluster::empty())
+            .await?,
     );
->>>>>>> fa2c0c1f
 
     context.get_settings().set_max_threads(8)?;
     Ok(context)
@@ -184,21 +162,13 @@
     let local_id = desc.local_node_id;
     let nodes = desc.cluster_nodes_list;
 
-<<<<<<< HEAD
-    let context = QueryContext::create_from_shared(QueryContextShared::try_create(
-        Arc::new(dummy_session.as_ref().clone()),
-        Cluster::create(nodes, local_id),
-    )?);
-=======
     let context = QueryContext::create_from_shared(
         QueryContextShared::try_create(
-            sessions.get_conf().clone(),
             Arc::new(dummy_session.as_ref().clone()),
             Cluster::create(nodes, local_id),
         )
         .await?,
     );
->>>>>>> fa2c0c1f
 
     context.get_settings().set_max_threads(8)?;
     Ok(context)
