--- conflicted
+++ resolved
@@ -15,11 +15,7 @@
     {
       name: "Follow us on Twitter",
       icon: <Twitter />,
-<<<<<<< HEAD
-      des: "Never miss an update",
-=======
       des: "Stay in the know",
->>>>>>> 2577bee6
       link: "https://twitter.com/DatabendLabs",
     },
     {
