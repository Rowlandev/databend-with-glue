[package]
name = "common-storage"
version = { workspace = true }
authors = { workspace = true }
license = { workspace = true }
publish = { workspace = true }
edition = { workspace = true }

[features]
storage-hdfs = ["common-meta-app/storage-hdfs"]

[dependencies]
common-arrow = { path = "../arrow" }
common-auth = { path = "../auth" }
common-base = { path = "../base" }
common-exception = { path = "../exception" }
common-expression = { path = "../../query/expression" }
common-meta-app = { path = "../../meta/app" }

# Temp workaround, should come back to tagged version after https://github.com/Nemo157/async-compression/issues/150 resolved.
anyhow = { workspace = true }
<<<<<<< HEAD
async-compression = { package = "async-compression-issue-150-workaround", version = "0.3.15-issue-150", features = [
    "futures-io",
    "all-algorithms",
], optional = true }
async-stream = "0.3.3"
=======
>>>>>>> 218ba9ac
async-trait = "0.1"
bytes = "1"
futures = "0.3"
opendal = { workspace = true, features = [
    "layers-tracing",
    "layers-metrics",
    "services-ipfs",
    # Disable ftp support until https://github.com/datafuselabs/opendal/pull/1102 has been released
    # "services-ftp",
    "services-moka",
    "services-redis",
    "trust-dns",
] }
parking_lot = "0.12.1"
regex = "1.6.0"
serde = { workspace = true }

[dev-dependencies]<|MERGE_RESOLUTION|>--- conflicted
+++ resolved
@@ -17,16 +17,7 @@
 common-expression = { path = "../../query/expression" }
 common-meta-app = { path = "../../meta/app" }
 
-# Temp workaround, should come back to tagged version after https://github.com/Nemo157/async-compression/issues/150 resolved.
 anyhow = { workspace = true }
-<<<<<<< HEAD
-async-compression = { package = "async-compression-issue-150-workaround", version = "0.3.15-issue-150", features = [
-    "futures-io",
-    "all-algorithms",
-], optional = true }
-async-stream = "0.3.3"
-=======
->>>>>>> 218ba9ac
 async-trait = "0.1"
 bytes = "1"
 futures = "0.3"
