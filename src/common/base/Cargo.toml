[package]
name = "common-base"
version = { workspace = true }
authors = { workspace = true }
license = { workspace = true }
publish = { workspace = true }
edition = { workspace = true }

[lib]
doctest = false
test = false

[features]
tracing = ["tokio/tracing"]
memory-profiling = [
    "tikv-jemalloc-ctl",
    "tikv-jemalloc-sys/stats",
    "tikv-jemalloc-sys/profiling",
    "tikv-jemalloc-sys/unprefixed_malloc_on_supported_platforms",
]

[dependencies] # In alphabetical order
# Workspace dependencies
common-exception = { path = "../exception" }

# Github dependencies

# Crates.io dependencies
async-trait = "0.1.57"
ctrlc = { version = "3.2.3", features = ["termination"] }
futures = "0.3.24"
libc = "0.2.133"
num_cpus = "1.13.1"
once_cell = "1.15.0"
pprof = { version = "0.10.1", features = [
    "flamegraph",
    "protobuf-codec",
    "protobuf",
] }
<<<<<<< HEAD
semver = "1.0.10"
serde = { version = "1.0.145", features = ["derive"] }
=======
serde = { workspace = true }
>>>>>>> 7d8b54c6
tikv-jemalloc-ctl = { version = "0.4.2", optional = true }
tikv-jemalloc-sys = "0.4.3"
tokio = { version = "1.21.1", features = ["full"] }
tracing = "0.1.36"
uuid = { version = "1.1.2", features = ["serde", "v4"] }

[dev-dependencies]
anyhow = { workspace = true }
rand = "0.8.3"<|MERGE_RESOLUTION|>--- conflicted
+++ resolved
@@ -37,12 +37,8 @@
     "protobuf-codec",
     "protobuf",
 ] }
-<<<<<<< HEAD
 semver = "1.0.10"
-serde = { version = "1.0.145", features = ["derive"] }
-=======
 serde = { workspace = true }
->>>>>>> 7d8b54c6
 tikv-jemalloc-ctl = { version = "0.4.2", optional = true }
 tikv-jemalloc-sys = "0.4.3"
 tokio = { version = "1.21.1", features = ["full"] }
