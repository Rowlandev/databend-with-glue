[package]
name = "common-storages-stage"
version = { workspace = true }
authors = { workspace = true }
license = { workspace = true }
publish = { workspace = true }
edition = { workspace = true }

# See more keys and their definitions at https://doc.rust-lang.org/cargo/reference/manifest.html
[lib]
doctest = false
test = false

[dependencies]
common-base = { path = "../../../common/base" }
common-catalog = { path = "../../catalog" }
common-exception = { path = "../../../common/exception" }
common-expression = { path = "../../expression" }
common-formats = { path = "../../formats" }
common-meta-app = { path = "../../../meta/app" }
common-pipeline-core = { path = "../../pipeline/core" }
common-pipeline-sources = { path = "../../pipeline/sources" }
common-storage = { path = "../../../common/storage" }

async-trait = { version = "0.1.57", package = "async-trait-fn" }
backon = "0.4"
chrono = { workspace = true }
futures = "0.3.24"
<<<<<<< HEAD
itertools = "0.10.5"
once_cell = "1.15.0"
opendal = { workspace = true, features = ["layers-tracing", "layers-metrics"] }
=======
opendal = { workspace = true, features = ["layers-tracing", "layers-metrics", "compress"] }
>>>>>>> 218ba9ac
parking_lot = "0.12.1"
regex = "1.6.0"
tracing = "0.1.36"
uuid = { version = "1.1.2", features = ["serde", "v4"] }

[build-dependencies]
common-building = { path = "../../../common/building" }<|MERGE_RESOLUTION|>--- conflicted
+++ resolved
@@ -26,13 +26,7 @@
 backon = "0.4"
 chrono = { workspace = true }
 futures = "0.3.24"
-<<<<<<< HEAD
-itertools = "0.10.5"
-once_cell = "1.15.0"
 opendal = { workspace = true, features = ["layers-tracing", "layers-metrics"] }
-=======
-opendal = { workspace = true, features = ["layers-tracing", "layers-metrics", "compress"] }
->>>>>>> 218ba9ac
 parking_lot = "0.12.1"
 regex = "1.6.0"
 tracing = "0.1.36"
