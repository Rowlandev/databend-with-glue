// Copyright 2023 Datafuse Labs.
//
// Licensed under the Apache License, Version 2.0 (the "License");
// you may not use this file except in compliance with the License.
// You may obtain a copy of the License at
//
//     http://www.apache.org/licenses/LICENSE-2.0
//
// Unless required by applicable law or agreed to in writing, software
// distributed under the License is distributed on an "AS IS" BASIS,
// WITHOUT WARRANTIES OR CONDITIONS OF ANY KIND, either express or implied.
// See the License for the specific language governing permissions and
// limitations under the License.

use std::collections::HashMap;
use std::collections::HashSet;
use std::fs::File;
use std::io::Read;
use std::io::Seek;
use std::sync::Arc;

use common_arrow::arrow::datatypes::Field as ArrowField;
use common_arrow::arrow::io::parquet::read as pread;
use common_arrow::arrow::io::parquet::read::get_field_pages;
use common_arrow::arrow::io::parquet::read::indexes::compute_page_row_intervals;
use common_arrow::arrow::io::parquet::read::indexes::read_columns_indexes;
use common_arrow::arrow::io::parquet::read::indexes::FieldPageStatistics;
use common_arrow::parquet::indexes::Interval;
use common_arrow::parquet::metadata::RowGroupMetaData;
use common_arrow::parquet::read::read_pages_locations;
use common_catalog::plan::Partitions;
use common_catalog::plan::PartitionsShuffleKind;
use common_catalog::table::ColumnId;
use common_catalog::table_context::TableContext;
use common_exception::ErrorCode;
use common_exception::Result;
use common_expression::Expr;
use common_expression::FunctionContext;
use common_expression::TableSchemaRef;
use common_storage::ColumnNodes;
use storages_common_pruner::RangePruner;
use storages_common_pruner::RangePrunerCreator;

use crate::parquet_part::ColumnMeta;
use crate::parquet_part::ParquetRowGroupPart;
use crate::read_options::ReadOptions;
use crate::statistics::collect_row_group_stats;
use crate::statistics::BatchStatistics;

/// Try to prune parquet files and gernerate the final row group partitions.
///
/// `ctx`: the table context.
///
/// `locations`: the parquet file locations.
///
/// `schema`: the projected table schema.
///
/// `filters`: the pushed-down filters.
///
/// `columns_to_read`: the projected column indices.
///
/// `column_nodes`: the projected column leaves.
///
/// `skip_pruning`: whether to skip pruning.
///
/// `read_options`: more information can be found in [`ReadOptions`].
#[allow(clippy::too_many_arguments)]
pub fn prune_and_set_partitions(
    ctx: &Arc<dyn TableContext>,
    locations: &[String],
    schema: &TableSchemaRef,
    filters: &Option<&[Expr<String>]>,
<<<<<<< HEAD
    columns_to_read: &HashSet<(usize, ColumnId)>,
    column_leaves: &ColumnLeaves,
=======
    columns_to_read: &HashSet<usize>,
    column_nodes: &ColumnNodes,
>>>>>>> 7899f0bb
    skip_pruning: bool,
    read_options: ReadOptions,
) -> Result<()> {
    let mut partitions = Vec::with_capacity(locations.len());
    let func_ctx = ctx.try_get_function_context()?;

    let row_group_pruner = if read_options.prune_row_groups() {
        Some(RangePrunerCreator::try_create(func_ctx, *filters, schema)?)
    } else {
        None
    };

    let page_pruners = if read_options.prune_pages() && filters.is_some() {
        let filters = filters.unwrap();
        Some(build_column_page_pruners(func_ctx, schema, filters)?)
    } else {
        None
    };

    for location in locations {
        let mut file = File::open(location).map_err(|e| {
            ErrorCode::Internal(format!("Failed to open file '{}': {}", location, e))
        })?;
        let file_meta = pread::read_metadata(&mut file).map_err(|e| {
            ErrorCode::Internal(format!(
                "Read parquet file '{}''s meta error: {}",
                location, e
            ))
        })?;
        let mut row_group_pruned = vec![false; file_meta.row_groups.len()];

        let no_stats = file_meta.row_groups.iter().any(|r| {
            r.columns()
                .iter()
                .any(|c| c.metadata().statistics.is_none())
        });

        if read_options.prune_row_groups() && !skip_pruning && !no_stats {
            let pruner = row_group_pruner.as_ref().unwrap();
            // If collecting stats fails or `should_keep` is true, we still read the row group.
            // Otherwise, the row group will be pruned.
            if let Ok(row_group_stats) =
                collect_row_group_stats(column_nodes, &file_meta.row_groups)
            {
                for (idx, (stats, _rg)) in row_group_stats
                    .iter()
                    .zip(file_meta.row_groups.iter())
                    .enumerate()
                {
                    row_group_pruned[idx] = !pruner.should_keep(stats);
                }
            }
        }

        for (idx, rg) in file_meta.row_groups.iter().enumerate() {
            if row_group_pruned[idx] {
                continue;
            }

            let row_selection = if read_options.prune_pages()
                && rg.columns().iter().all(|c| {
                    c.column_chunk().column_index_offset.is_some()
                        && c.column_chunk().column_index_length.is_some()
                }) {
                page_pruners
                    .as_ref()
                    .map(|pruners| filter_pages(&mut file, schema, rg, pruners))
                    .transpose()
                    .unwrap_or(None)
            } else {
                None
            };

            let mut column_metas = HashMap::with_capacity(columns_to_read.len());
            for (index, column_id) in columns_to_read {
                let c = &rg.columns()[*index];
                let (offset, length) = c.byte_range();
                column_metas.insert(*column_id, ColumnMeta {
                    offset,
                    length,
                    compression: c.compression(),
                });
            }

            partitions.push(ParquetRowGroupPart::create(
                location.clone(),
                rg.num_rows(),
                column_metas,
                row_selection,
            ))
        }
    }
    ctx.try_set_partitions(Partitions::create(PartitionsShuffleKind::Mod, partitions))?;
    Ok(())
}

/// [`RangePruner`]s for each column
type ColumnRangePruners = Vec<(usize, Arc<dyn RangePruner + Send + Sync>)>;

/// Build page pruner of each column.
/// Only one column expression can be used to build the page pruner.
fn build_column_page_pruners(
    func_ctx: FunctionContext,
    schema: &TableSchemaRef,
    filters: &[Expr<String>],
) -> Result<ColumnRangePruners> {
    let mut pruner_per_col: HashMap<String, Vec<Expr<String>>> = HashMap::new();
    for expr in filters {
        let columns = expr.column_refs();
        if columns.len() != 1 {
            continue;
        }
        let (col_name, _) = columns.iter().next().unwrap();
        pruner_per_col
            .entry(col_name.to_string())
            .and_modify(|f| f.push(expr.clone()))
            .or_insert_with(|| vec![expr.clone()]);
    }
    pruner_per_col
        .iter()
        .map(|(k, v)| {
            let filter = RangePrunerCreator::try_create(func_ctx, Some(v), schema)?;
            let col_idx = schema.index_of(k)?;
            Ok((col_idx, filter))
        })
        .collect()
}

/// Filter pages by filter expression.
///
/// Returns the final selection of rows.
fn filter_pages<R: Read + Seek>(
    reader: &mut R,
    schema: &TableSchemaRef,
    row_group: &RowGroupMetaData,
    pruners: &ColumnRangePruners,
) -> Result<Vec<Interval>> {
    let mut fields = Vec::with_capacity(pruners.len());
    for (col_idx, _) in pruners {
        let field: ArrowField = schema.field(*col_idx).into();
        fields.push(field);
    }

    let num_rows = row_group.num_rows();

    // one vec per column
    let locations = read_pages_locations(reader, row_group.columns())?;
    // one Vec<Vec<>> per field (non-nested contain a single entry on the first column)
    let locations = fields
        .iter()
        .map(|field| get_field_pages(row_group.columns(), &locations, &field.name))
        .collect::<Vec<_>>();

    // one ColumnPageStatistics per field
    let page_stats = read_columns_indexes(reader, row_group.columns(), &fields)?;

    let intervals = locations
        .iter()
        .map(|locations| {
            locations
                .iter()
                .map(|locations| Ok(compute_page_row_intervals(locations, num_rows)?))
                .collect::<Result<Vec<_>>>()
        })
        .collect::<Result<Vec<_>>>()?;

    // Currently, only non-nested types are supported.
    let mut row_selections = Vec::with_capacity(pruners.len());
    for (i, (col_offset, pruner)) in pruners.iter().enumerate() {
        let stat = &page_stats[i];
        let page_intervals = &intervals[i][0];
        let data_type = schema.field(*col_offset).data_type();

        let mut row_selection = vec![];
        match stat {
            FieldPageStatistics::Single(stats) => {
                let stats = BatchStatistics::from_column_statistics(stats, &data_type.into())?;
                for (page_num, intv) in page_intervals.iter().enumerate() {
                    let stat = stats.get(page_num);
                    if pruner.should_keep(&HashMap::from([(*col_offset as u32, stat)])) {
                        row_selection.push(*intv);
                    }
                }
            }
            _ => {
                return Err(ErrorCode::Internal(
                    "Only non-nested types are supported in page filter.",
                ));
            }
        }
        row_selections.push(row_selection);
    }

    Ok(combine_intervals(row_selections))
}

/// Combine row selection of each column into a final selection of the whole row group.
fn combine_intervals(row_selections: Vec<Vec<Interval>>) -> Vec<Interval> {
    if row_selections.is_empty() {
        return vec![];
    }
    let mut selection = row_selections[0].clone();
    for sel in row_selections.iter().skip(1) {
        selection = and_intervals(&selection, sel);
    }

    // Merge intervals if they are consecutive
    let mut res = vec![];
    for sel in selection {
        if res.is_empty() {
            res.push(sel);
            continue;
        }
        let back = res.last_mut().unwrap();
        if back.start + back.length == sel.start {
            back.length += sel.length;
        } else {
            res.push(sel);
        }
    }

    res
}

/// Do "and" operation on two row selections.
/// Select the rows which both `sel1` and `sel2` select.
fn and_intervals(sel1: &[Interval], sel2: &[Interval]) -> Vec<Interval> {
    let mut res = vec![];

    for sel in sel1 {
        res.extend(is_in(*sel, sel2));
    }
    res
}

/// If `probe` overlaps with `intervals`,
/// return the overlapping part of `probe` in `intervals`.
/// Otherwise, return an empty vector.
fn is_in(probe: Interval, intervals: &[Interval]) -> Vec<Interval> {
    intervals
        .iter()
        .filter_map(|interval| {
            let interval_end = interval.start + interval.length;
            let probe_end = probe.start + probe.length;
            let overlaps = (probe.start < interval_end) && (probe_end > interval.start);
            if overlaps {
                let start = interval.start.max(probe.start);
                let end = interval_end.min(probe_end);
                Some(Interval::new(start, end - start))
            } else {
                None
            }
        })
        .collect()
}

#[cfg(test)]
mod tests {
    use std::io::Cursor;

    use common_arrow::parquet::compression::CompressionOptions;
    use common_arrow::parquet::encoding::hybrid_rle::encode_bool;
    use common_arrow::parquet::encoding::Encoding;
    use common_arrow::parquet::indexes::Interval;
    use common_arrow::parquet::metadata::Descriptor;
    use common_arrow::parquet::metadata::SchemaDescriptor;
    use common_arrow::parquet::page::DataPage;
    use common_arrow::parquet::page::DataPageHeader;
    use common_arrow::parquet::page::DataPageHeaderV1;
    use common_arrow::parquet::page::Page;
    use common_arrow::parquet::read::read_metadata;
    use common_arrow::parquet::schema::types::ParquetType;
    use common_arrow::parquet::schema::types::PhysicalType;
    use common_arrow::parquet::statistics::serialize_statistics;
    use common_arrow::parquet::statistics::PrimitiveStatistics;
    use common_arrow::parquet::statistics::Statistics;
    use common_arrow::parquet::types::NativeType;
    use common_arrow::parquet::write::Compressor;
    use common_arrow::parquet::write::DynIter;
    use common_arrow::parquet::write::DynStreamingIterator;
    use common_arrow::parquet::write::FileWriter;
    use common_arrow::parquet::write::Version;
    use common_arrow::parquet::write::WriteOptions;
    use common_exception::Result;
    use common_expression::types::DataType;
    use common_expression::types::NumberDataType;
    use common_expression::FunctionContext;
    use common_expression::Literal;
    use common_expression::TableDataType;
    use common_expression::TableField;
    use common_expression::TableSchemaRef;
    use common_expression::TableSchemaRefExt;
    use common_sql::plans::BoundColumnRef;
    use common_sql::plans::ConstantExpr;
    use common_sql::plans::FunctionCall;
    use common_sql::plans::Scalar;
    use common_sql::ColumnBinding;
    use common_sql::Visibility;
    use common_storage::ColumnNodes;
    use storages_common_pruner::RangePrunerCreator;

    use crate::pruning::and_intervals;
    use crate::pruning::build_column_page_pruners;
    use crate::pruning::combine_intervals;
    use crate::pruning::filter_pages;
    use crate::statistics::collect_row_group_stats;

    #[test]
    fn test_and_intervals() {
        // [12, 35), [38, 43)
        let sel1 = vec![Interval::new(12, 23), Interval::new(38, 5)];
        // [0, 5), [9, 24), [30, 40)
        let sel2 = vec![
            Interval::new(0, 5),
            Interval::new(9, 15),
            Interval::new(30, 10),
        ];

        // [12, 24), [30, 35), [38, 40)
        let expected = vec![
            Interval::new(12, 12),
            Interval::new(30, 5),
            Interval::new(38, 2),
        ];
        let actual = and_intervals(&sel1, &sel2);

        assert_eq!(expected, actual);
    }

    #[test]
    fn test_combine_intervals() {
        {
            // sel1: [12, 35), [38, 43)
            // sel2: [0, 5), [9, 24), [30, 40)
            // sel3: [1,2), [4, 31), [30, 41)
            let intervals = vec![
                vec![Interval::new(12, 23), Interval::new(38, 5)],
                vec![
                    Interval::new(0, 5),
                    Interval::new(9, 15),
                    Interval::new(30, 10),
                ],
                vec![
                    Interval::new(1, 1),
                    Interval::new(4, 27),
                    Interval::new(39, 2),
                ],
            ];

            // [12, 24), [30, 31), [39, 40)
            let expected = vec![
                Interval::new(12, 12),
                Interval::new(30, 1),
                Interval::new(39, 1),
            ];

            let actual = combine_intervals(intervals);

            assert_eq!(expected, actual);
        }

        {
            // sel1: [1,2), [2, 4), [4, 7)
            let intervals = vec![vec![
                Interval::new(1, 1),
                Interval::new(2, 2),
                Interval::new(4, 3),
            ]];

            // [12, 24), [30, 31), [39, 40)
            let expected = vec![Interval::new(1, 6)];

            let actual = combine_intervals(intervals);

            assert_eq!(expected, actual);
        }
    }

    fn unzip_option<T: NativeType>(
        array: &[Option<T>],
    ) -> common_arrow::parquet::error::Result<(Vec<u8>, Vec<u8>)> {
        // leave the first 4 bytes anouncing the length of the def level
        // this will be overwritten at the end, once the length is known.
        // This is unknown at this point because of the uleb128 encoding,
        // whose length is variable.
        let mut validity = std::io::Cursor::new(vec![0; 4]);
        validity.set_position(4);

        let mut values = vec![];
        let iter = array.iter().map(|value| {
            if let Some(item) = value {
                values.extend_from_slice(item.to_le_bytes().as_ref());
                true
            } else {
                false
            }
        });
        encode_bool(&mut validity, iter)?;

        // write the length, now that it is known
        let mut validity = validity.into_inner();
        let length = validity.len() - 4;
        // todo: pay this small debt (loop?)
        let length = length.to_le_bytes();
        validity[0] = length[0];
        validity[1] = length[1];
        validity[2] = length[2];
        validity[3] = length[3];

        Ok((values, validity))
    }

    pub fn array_to_page_v1<T: NativeType>(
        array: &[Option<T>],
        options: &WriteOptions,
        descriptor: &Descriptor,
    ) -> common_arrow::parquet::error::Result<Page> {
        let (values, mut buffer) = unzip_option(array)?;

        buffer.extend_from_slice(&values);

        let statistics = if options.write_statistics {
            let statistics = &PrimitiveStatistics {
                primitive_type: descriptor.primitive_type.clone(),
                null_count: Some((array.len() - array.iter().flatten().count()) as i64),
                distinct_count: None,
                max_value: array.iter().flatten().max_by(|x, y| x.ord(y)).copied(),
                min_value: array.iter().flatten().min_by(|x, y| x.ord(y)).copied(),
            } as &dyn Statistics;
            Some(serialize_statistics(statistics))
        } else {
            None
        };

        let header = DataPageHeaderV1 {
            num_values: array.len() as i32,
            encoding: Encoding::Plain.into(),
            definition_level_encoding: Encoding::Rle.into(),
            repetition_level_encoding: Encoding::Rle.into(),
            statistics,
        };

        Ok(Page::Data(DataPage::new(
            DataPageHeader::V1(header),
            buffer,
            descriptor.clone(),
            Some(array.len()),
        )))
    }

    fn write_test_parquet() -> Result<(TableSchemaRef, Vec<u8>)> {
        let page1 = vec![Some(0), Some(1), None, Some(3), Some(4), Some(5), Some(6)];
        let page2 = vec![Some(10), Some(11)];

        let options = WriteOptions {
            write_statistics: true,
            version: Version::V1,
        };

        let schema = SchemaDescriptor::new("schema".to_string(), vec![ParquetType::from_physical(
            "col1".to_string(),
            PhysicalType::Int32,
        )]);

        let pages = vec![
            array_to_page_v1::<i32>(&page1, &options, &schema.columns()[0].descriptor),
            array_to_page_v1::<i32>(&page2, &options, &schema.columns()[0].descriptor),
        ];

        let pages = DynStreamingIterator::new(Compressor::new(
            DynIter::new(pages.into_iter()),
            CompressionOptions::Uncompressed,
            vec![],
        ));
        let columns = std::iter::once(Ok(pages));

        let writer = Cursor::new(vec![]);
        let mut writer = FileWriter::new(writer, schema, options, None);

        writer.write(DynIter::new(columns))?;
        writer.end(None)?;

        Ok((
            TableSchemaRefExt::create(vec![TableField::new(
                "col1",
                TableDataType::Number(NumberDataType::Int32),
            )]),
            writer.into_inner().into_inner(),
        ))
    }

    #[test]
    fn test_prune_row_group() -> Result<()> {
        let (schema, data) = write_test_parquet()?;
        let mut reader = Cursor::new(data);
        let metadata = read_metadata(&mut reader)?;
        let rgs = metadata.row_groups;
        let arrow_schema = schema.to_arrow();
<<<<<<< HEAD
        let column_leaves = ColumnLeaves::new_from_schema(&arrow_schema, None);
=======
        let column_nodes = ColumnNodes::new_from_schema(&arrow_schema);
>>>>>>> 7899f0bb

        let row_group_stats = collect_row_group_stats(&column_nodes, &rgs)?;

        // col1 > 12
        {
            let filter = Scalar::FunctionCall(FunctionCall {
                params: vec![],
                arguments: vec![
                    Scalar::BoundColumnRef(BoundColumnRef {
                        column: ColumnBinding {
                            database_name: None,
                            table_name: None,
                            column_name: "col1".to_string(),
                            index: 0,
                            data_type: Box::new(DataType::Number(NumberDataType::Int32)),
                            visibility: Visibility::Visible,
                        },
                    }),
                    Scalar::ConstantExpr(ConstantExpr {
                        value: Literal::Int32(12),
                        data_type: Box::new(DataType::Number(NumberDataType::Int32)),
                    }),
                ],
                func_name: "gt".to_string(),
                return_type: Box::new(DataType::Boolean),
            });
            let filters = vec![filter.as_expr_with_col_name()?];
            let pruner = RangePrunerCreator::try_create(
                FunctionContext::default(),
                Some(&filters),
                &schema,
            )?;
            assert!(!pruner.should_keep(&row_group_stats[0]));
        }

        // col1 < 0
        {
            let filter = Scalar::FunctionCall(FunctionCall {
                params: vec![],
                arguments: vec![
                    Scalar::BoundColumnRef(BoundColumnRef {
                        column: ColumnBinding {
                            database_name: None,
                            table_name: None,
                            column_name: "col1".to_string(),
                            index: 0,
                            data_type: Box::new(DataType::Number(NumberDataType::Int32)),
                            visibility: Visibility::Visible,
                        },
                    }),
                    Scalar::ConstantExpr(ConstantExpr {
                        value: Literal::Int32(0),
                        data_type: Box::new(DataType::Number(NumberDataType::Int32)),
                    }),
                ],
                func_name: "lt".to_string(),
                return_type: Box::new(DataType::Boolean),
            });
            let filters = vec![filter.as_expr_with_col_name()?];
            let pruner = RangePrunerCreator::try_create(
                FunctionContext::default(),
                Some(&filters),
                &schema,
            )?;
            assert!(!pruner.should_keep(&row_group_stats[0]));
        }

        // col1 <= 5
        {
            let filter = Scalar::FunctionCall(FunctionCall {
                params: vec![],
                arguments: vec![
                    Scalar::BoundColumnRef(BoundColumnRef {
                        column: ColumnBinding {
                            database_name: None,
                            table_name: None,
                            column_name: "col1".to_string(),
                            index: 0,
                            data_type: Box::new(DataType::Number(NumberDataType::Int32)),
                            visibility: Visibility::Visible,
                        },
                    }),
                    Scalar::ConstantExpr(ConstantExpr {
                        value: Literal::Int32(5),
                        data_type: Box::new(DataType::Number(NumberDataType::Int32)),
                    }),
                ],
                func_name: "lte".to_string(),
                return_type: Box::new(DataType::Boolean),
            });
            let filters = vec![filter.as_expr_with_col_name()?];
            let pruner = RangePrunerCreator::try_create(
                FunctionContext::default(),
                Some(&filters),
                &schema,
            )?;
            assert!(pruner.should_keep(&row_group_stats[0]));
        }

        Ok(())
    }

    #[test]
    fn test_filter_pages() -> Result<()> {
        let (schema, data) = write_test_parquet()?;
        let mut reader = Cursor::new(data);
        let metadata = read_metadata(&mut reader)?;
        let rg = &metadata.row_groups[0];

        // col1 > 12
        {
            let filter = Scalar::FunctionCall(FunctionCall {
                params: vec![],
                arguments: vec![
                    Scalar::BoundColumnRef(BoundColumnRef {
                        column: ColumnBinding {
                            database_name: None,
                            table_name: None,
                            column_name: "col1".to_string(),
                            index: 0,
                            data_type: Box::new(DataType::Number(NumberDataType::Int32)),
                            visibility: Visibility::Visible,
                        },
                    }),
                    Scalar::ConstantExpr(ConstantExpr {
                        value: Literal::Int32(12),
                        data_type: Box::new(DataType::Number(NumberDataType::Int32)),
                    }),
                ],
                func_name: "gt".to_string(),
                return_type: Box::new(DataType::Boolean),
            });
            let filters = vec![filter.as_expr_with_col_name()?];
            let pruners = build_column_page_pruners(FunctionContext::default(), &schema, &filters)?;
            let row_selection = filter_pages(&mut reader, &schema, rg, &pruners)?;

            assert_eq!(Vec::<Interval>::new(), row_selection);
        }

        // col1 <= 5
        {
            let filter = Scalar::FunctionCall(FunctionCall {
                params: vec![],
                arguments: vec![
                    Scalar::BoundColumnRef(BoundColumnRef {
                        column: ColumnBinding {
                            database_name: None,
                            table_name: None,
                            column_name: "col1".to_string(),
                            index: 0,
                            data_type: Box::new(DataType::Number(NumberDataType::Int32)),
                            visibility: Visibility::Visible,
                        },
                    }),
                    Scalar::ConstantExpr(ConstantExpr {
                        value: Literal::Int32(5),
                        data_type: Box::new(DataType::Number(NumberDataType::Int32)),
                    }),
                ],
                func_name: "lte".to_string(),
                return_type: Box::new(DataType::Boolean),
            });
            let filters = vec![filter.as_expr_with_col_name()?];
            let pruners = build_column_page_pruners(FunctionContext::default(), &schema, &filters)?;
            let row_selection = filter_pages(&mut reader, &schema, rg, &pruners)?;

            assert_eq!(vec![Interval::new(0, 7)], row_selection);
        }

        // col1 > 10
        {
            let filter = Scalar::FunctionCall(FunctionCall {
                params: vec![],
                arguments: vec![
                    Scalar::BoundColumnRef(BoundColumnRef {
                        column: ColumnBinding {
                            database_name: None,
                            table_name: None,
                            column_name: "col1".to_string(),
                            index: 0,
                            data_type: Box::new(DataType::Number(NumberDataType::Int32)),
                            visibility: Visibility::Visible,
                        },
                    }),
                    Scalar::ConstantExpr(ConstantExpr {
                        value: Literal::Int32(10),
                        data_type: Box::new(DataType::Number(NumberDataType::Int32)),
                    }),
                ],
                func_name: "gt".to_string(),
                return_type: Box::new(DataType::Boolean),
            });
            let filters = vec![filter.as_expr_with_col_name()?];
            let pruners = build_column_page_pruners(FunctionContext::default(), &schema, &filters)?;
            let row_selection = filter_pages(&mut reader, &schema, rg, &pruners)?;

            assert_eq!(vec![Interval::new(7, 2)], row_selection);
        }

        // col1 <= 10
        {
            let filter = Scalar::FunctionCall(FunctionCall {
                params: vec![],
                arguments: vec![
                    Scalar::BoundColumnRef(BoundColumnRef {
                        column: ColumnBinding {
                            database_name: None,
                            table_name: None,
                            column_name: "col1".to_string(),
                            index: 0,
                            data_type: Box::new(DataType::Number(NumberDataType::Int32)),
                            visibility: Visibility::Visible,
                        },
                    }),
                    Scalar::ConstantExpr(ConstantExpr {
                        value: Literal::Int32(10),
                        data_type: Box::new(DataType::Number(NumberDataType::Int32)),
                    }),
                ],
                func_name: "lte".to_string(),
                return_type: Box::new(DataType::Boolean),
            });
            let filters = vec![filter.as_expr_with_col_name()?];
            let pruners = build_column_page_pruners(FunctionContext::default(), &schema, &filters)?;
            let row_selection = filter_pages(&mut reader, &schema, rg, &pruners)?;

            assert_eq!(vec![Interval::new(0, 9)], row_selection);
        }

        Ok(())
    }
}<|MERGE_RESOLUTION|>--- conflicted
+++ resolved
@@ -70,13 +70,8 @@
     locations: &[String],
     schema: &TableSchemaRef,
     filters: &Option<&[Expr<String>]>,
-<<<<<<< HEAD
     columns_to_read: &HashSet<(usize, ColumnId)>,
-    column_leaves: &ColumnLeaves,
-=======
-    columns_to_read: &HashSet<usize>,
     column_nodes: &ColumnNodes,
->>>>>>> 7899f0bb
     skip_pruning: bool,
     read_options: ReadOptions,
 ) -> Result<()> {
@@ -575,11 +570,7 @@
         let metadata = read_metadata(&mut reader)?;
         let rgs = metadata.row_groups;
         let arrow_schema = schema.to_arrow();
-<<<<<<< HEAD
-        let column_leaves = ColumnLeaves::new_from_schema(&arrow_schema, None);
-=======
-        let column_nodes = ColumnNodes::new_from_schema(&arrow_schema);
->>>>>>> 7899f0bb
+        let column_nodes = ColumnNodes::new_from_schema(&arrow_schema, None);
 
         let row_group_stats = collect_row_group_stats(&column_nodes, &rgs)?;
 
