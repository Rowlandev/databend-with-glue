--- conflicted
+++ resolved
@@ -22,18 +22,9 @@
 use common_base::base::ProgressValues;
 use common_catalog::plan::PartInfoPtr;
 use common_catalog::table_context::TableContext;
-<<<<<<< HEAD
 use common_exception::ErrorCode;
 use common_exception::Result;
 use common_expression::DataBlock;
-=======
-use common_datablocks::DataBlock;
-use common_datavalues::Column;
-use common_datavalues::DataSchemaRef;
-use common_exception::ErrorCode;
-use common_exception::Result;
-use common_functions::scalars::FunctionContext;
->>>>>>> 3e29eba6
 use common_pipeline_core::processors::port::OutputPort;
 use common_pipeline_core::processors::processor::Event;
 use common_pipeline_core::processors::processor::ProcessorPtr;
@@ -231,8 +222,8 @@
                     // do merge block
                     assert_eq!(r.num_rows(), p.num_rows());
                     let mut a = r.clone();
-                    for (column, field) in p.columns().iter().zip(p.schema().fields()) {
-                        a = a.add_column(column.clone(), field.clone()).unwrap();
+                    for column in p.columns().iter() {
+                        a = a.add_column(column.clone()).unwrap();
                     }
                     let a = DataBlock::filter_block(a, v).unwrap();
                     a.resort(self.output_schema.clone()).unwrap()
