
statement ok
set enable_planner_v2 = 1;


statement query I
select * from numbers(10) order by number;

----
0
1
2
3
4
5
6
7
8
9


statement query II
select number as a, number + 1 as b from numbers(1);

----
0 1


statement query II
select number as a, number + 1 as b from numbers(1) group by a, number order by number;

----
0 1


statement query I
select extract(day from to_date('2022-05-13'));

----
13


statement query T
select date_trunc(month, to_date('2022-07-07'));

----
2022-07-01


statement query T
select date_trunc('month', to_date('2022-07-07'));

----
2022-07-01


statement query I
select * from numbers(10) where number between 1 and 9 and number > 2 and number < 8 and number is not null and number = 5 and number >= 5 and number <= 5;

----
5


statement query I
select * from numbers(10) where cast(number as string) = '5';

----
5


statement query I
select * from numbers(10) where try_cast(number as string) = '5';

----
5


statement query F
select (number + 1 - 2) * 3 / 4 from numbers(1);

----
-0.75


statement query F
select sin(cos(number)) from numbers(1);

----
0.8414709848078965


statement query I
select * from numbers(5) where number in (1, 3);

----
1
3


statement query T
select parse_json('{"k1": [0, 1, 2]}'): k1[2];

----
2


statement query T
select parse_json('{"k1": [0, 1, 2]}')['k1'][2];

----
2


statement query T
select parse_json('{"k1": {"k2": [0, 1, 2]}}'): k1.k2[2];

----
2


statement ok
drop table if exists t;


statement ok
create table t(a int, b int);


statement ok
insert into t values(1, 2), (2, 3), (3, 4);


statement query I
select sum(a) + 1 from t group by a order by a;

----
2
3
4


statement query I
select sum(a) from t group by a order by a;

----
1
2
3


statement query I
select sum(a) from t;

----
6


statement query I
select count(a) from t group by a order by a;

----
1
1
1


statement query I
select count(a) from t;

----
3


statement query I
select count() from t;

----
3


statement query I
select count() from t group by a order by a;

----
1
1
1


statement query I
select count(1) from t;

----
3


statement query I
select count(1) from t group by a order by a;

----
1
1
1


statement query I
select count(*) from t;

----
3


statement query I
select sum(a) as sum from t group by a having sum(a) > 1 order by sum;

----
2
3


statement query I
select sum(a+1) as sum from t group by a+1 having sum(a+1) = 2 order by sum;

----
2


statement query I
select sum(a+1) as SuM from t group by a+1, b having sum(a+1) > 3 order by sum, SUM + 1;

----
4


statement ok
drop table t;


statement query II
select 1, sum(number) from numbers_mt(1000000);

----
1 499999500000


statement query B
select count(*) = count(1) from numbers(1000);

----
1




statement query I
select count(1) from numbers(1000);

----
1000


statement query I
select sum(3) from numbers(1000);

----
3000


statement query I
select count(null) from numbers(1000);

----
0


statement query I
SELECT max(number) FROM numbers_mt (10) where number > 99999999998;

----
0


statement query I
SELECT max(number) FROM numbers_mt (10) where number > 2;

----
9


statement query II
SELECT number%3 as c1, number%2 as c2 FROM numbers_mt(10000) where number > 2 group by number%3, number%2 order by c1,c2;

----
0 0
0 1
1 0
1 1
2 0
2 1


statement query I
SELECT number%3 as c1 FROM numbers_mt(10) where number > 2 group by number%3 order by c1;

----
0
1
2


statement ok
CREATE TABLE t(a UInt64 null, b UInt32 null, c UInt32) Engine = Fuse;


statement ok
INSERT INTO t(a,b, c)  SELECT if (number % 3 = 1, null, number) as a, number + 3 as b, number + 4 as c FROM numbers(10);


statement query II
SELECT a%3 as a1, count(1) as ct from t GROUP BY a1 ORDER BY a1,ct;

----
0 4
2 3
NULL 3


statement query III
SELECT a%2 as a1, a%3 as a2, count(0) as ct FROM t GROUP BY a1, a2 ORDER BY a1, a2;

----
0 0 2
0 2 2
1 0 2
1 2 1
NULL NULL 3


statement query III
SELECT a%2 as a1, to_uint64(c % 3) as c1, count(0) as ct FROM t GROUP BY a1, c1 ORDER BY a1, c1, ct;

----
0 0 2
0 1 2
1 0 1
1 1 2
NULL 2 3


statement query III
SELECT to_uint64(c % 3) as c1, a%2 as a1, count(0) as ct FROM t GROUP BY a1, c1 ORDER BY a1, c1, ct;

----
0 0 2
1 0 2
0 1 1
1 1 2
2 NULL 3


statement query I
select number%2 as b from numbers(5) group by number % 2 having count(*) = 3 and sum(number) > 5;

----
0


statement query I
select count(*) from numbers(5) group by number % 2 having number % 2 + 1 = 2;

----
2


statement query II
select number, sum(number) from numbers(10) group by 1, number having sum(number) = 5;

----
5 5


statement query I
SELECT arg_min(user_name, salary)  FROM (SELECT sum(number) AS salary, number%3 AS user_name FROM numbers_mt(10000) GROUP BY user_name);

----
1


statement query I
select sum_distinct(number) from ( select number % 100 as number from numbers(100000));

----
4950


statement query I
select count_distinct(number) from ( select number % 100 as number from numbers(100000));

----
100


statement query B
select sum_distinct(number) /  count_distinct(number) = avg_distinct(number) from ( select number % 100 as number from numbers(100000));

----
1




statement query I
select sum_if(number, number >= 100000 - 1) from numbers(100000);

----
99999


statement query B
select sum_if(number, number > 100) /  count_if(number,  number > 100) = avg_if(number,  number > 100) from numbers(100000);

----
1




statement query I
select count_if(number, number>9) from numbers(10);

----
0


statement query I
select sum(number > 314) from numbers(1000);

----
685


statement query F
select avg(number > 314) from numbers(1000);

----
0.685


statement ok
drop table t;


statement query I
select number as a from numbers(1) group by a having a = 0;

----
0


statement query I
select number+1 as a from numbers(1) group by a having a = 1;

----
1

statement query II
SELECT number%3 as c1, number%2 as c2 FROM numbers_mt (10) order by c1 desc, c2 asc;

----
2 0
2 0
2 1
1 0
1 1
1 1
0 0
0 0
0 1
0 1


statement query IT
SELECT number, null from numbers(3) order by number desc;

----
2 NULL
1 NULL
0 NULL


statement query II
SELECT number%3 as c1, number%2 as c2 FROM numbers_mt (10) order by c1, number desc;

----
0 1
0 0
0 1
0 0
1 1
1 0
1 1
2 0
2 1
2 0


statement query I
SELECT SUM(number) AS s FROM numbers_mt(10) GROUP BY number ORDER BY s;

----
0
1
2
3
4
5
6
7
8
9

statement ok
drop table if exists t3;

statement ok
create table t3(a int, b int);


statement ok
insert into t3 values(1,2),(2,3);


statement query II
select * from t3 order by 2 desc;

----
2 3
1 2


statement query I
select a from t3 order by 1 desc;

----
2
1


statement query I
select a from t3 order by t3.a + 1;

----
1
2


statement query I
select number from numbers(3) order by number + 1;

----
0
1
2


statement query I
select number + 3 as c from numbers(3) order by c + 1, -number;

----
3
4
5


statement query IF
select number, avg(number) c from numbers(3) group by number order by c + 1, number + 1;

----
0 0.0
1 1.0
2 2.0

statement ok
drop table t3;

statement query I
select 1 + 1;

----
2


statement query I
select to_int(8);

----
8


statement query I
select number from numbers(100) order by number asc limit 10;

----
0
1
2
3
4
5
6
7
8
9


statement query I
select number*2 as number from numbers(100) order by number limit 10;

----
0
2
4
6
8
10
12
14
16
18


statement query I
select number from numbers(100) order by number asc limit 9, 11;

----
9
10
11
12
13
14
15
16
17
18
19


statement query I
select number-2 as number from numbers(100) order by number asc limit 10, 10;

----
8
9
10
11
12
13
14
15
16
17


statement query I
select number from numbers(100) order by number asc limit 10 offset 10;

----
10
11
12
13
14
15
16
17
18
19


statement query F
select number/2 as number from numbers(100) order by number asc limit 10 offset 10;

----
5.0
5.5
6.0
6.5
7.0
7.5
8.0
8.5
9.0
9.5


statement query I
select number from numbers(10) order by number asc offset 5;

----
5
6
7
8
9


statement query I
select number+number as number from numbers(10) order by number asc offset 5;

----
10
12
14
16
18


statement query I
select number from numbers(10000) order by number limit 1;

----
0


statement ok
drop table if exists temp;


statement ok
create table temp (a int) engine = FUSE;


statement ok
insert into temp values (1);


statement query I
select a from temp;

----
1


statement ok
drop table temp;


statement query IIII
select count_if(a = '1'), count_if(a = '2'), count_if(a = '3'), count_if(a is null) from (	SELECT (CASE WHEN number % 4 = 1 THEN '1' WHEN number % 4 = 2 THEN '2' WHEN number % 4 = 3 THEN '3' END) as a FROM numbers(100));

----
25 25 25 25


statement query T
select case when number >= 2 then 'ge2' WHEN number >= 1 then 'ge1' ELSE null end from numbers(3) order by number;

----
NULL
ge1
ge2


statement query F
select case when 1 = 3 then null when 1 = 2 then 20.0 when 1 = 1 then 1 ELSE null END;

----
1.0


statement ok
select case when number > 1 then 1 when number < 1 then 2 else 1 end from numbers(2) where false;


statement query I
select COALESCE(NULL, NULL, 1, 2);

----
1


statement ok
create table t(a int, b int);


statement ok
insert into t values(1, 2),(2, 3);


statement query I
select t1.a from (select * from t) as t1 order by t1.a;

----
1
2


statement query III
SELECT a,b,count() from (SELECT cast((number%4) AS bigint) as a, cast((number%20) AS bigint) as b from numbers(100)) group by a,b order by a,b limit 3 ;

----
0 0 5
0 4 5
0 8 5


statement ok
drop table t;


statement ok
use default;


statement query T
select database();

----
default


statement query I
SELECT DISTINCT * FROM numbers(3) ORDER BY  number;

----
0
1
2


statement query I
SELECT DISTINCT 1 FROM numbers(3);

----
1


statement query I
SELECT DISTINCT (number %3) as c FROM numbers(1000) ORDER BY c;

----
0
1
2


statement query I
SELECT DISTINCT count(number %3) as c FROM numbers(10)  group by number % 3 ORDER BY c;

----
3
4

statement query T
select trim(leading ' ' from '      abc');

----
abc


statement ok
select trim(leading ' ' from '');


statement ok
select trim(leading 'ab' from 'abab');


statement query T
select trim(leading 'ab' from 'abc');

----
c


statement query T
select trim(leading ' ' from NULL);

----
NULL


statement query T
select trim(leading NULL from 'aaa');

----
NULL


statement query T
select trim(trailing ' ' from 'abc    ');

----
abc


statement ok
select trim(trailing ' ' from '');


statement ok
select trim(trailing 'ab' from 'abab');


statement query T
select trim(trailing 'ab' from 'cab');

----
c


statement query T
select trim(trailing ' ' from NULL);

----
NULL


statement query T
select trim(trailing NULL from 'aaa');

----
NULL


statement ok
select trim(both 'ab' from 'abab');


statement query T
select trim(both 'ab' from 'abcab');

----
c


statement query T
select trim(both ' ' from NULL);

----
NULL


statement query T
select trim(both NULL from 'aaa');

----
NULL


statement query T
select trim(' abc ');

----
abc


statement query T
select trim(NULL);

----
NULL


statement query I
select [1, 2, 3];

----
[1, 2, 3]


statement query T
select [];

----
[]


statement query T
select [[1, 2, 3],[1, 2, 3]];

----
[[1, 2, 3], [1, 2, 3]]


statement query I
select * from numbers(10) as t where exists (select * from numbers(2) as t1 where t.number = t1.number) order by t.number;

----
0
1


statement query I
select (select number from numbers(10) as t1 where t.number = t1.number) from numbers(10) as t order by number;

----
0
1
2
3
4
5
6
7
8
9


statement query I
SELECT POSITION('bar' IN 'foobarbar');

----
4


statement query I
SELECT POSITION('xbar' IN 'foobar');

----
0


statement ok
drop table if exists t;


statement ok
create table t (a varchar);


statement ok
insert into t values ('foo');


statement query I
select POSITION('o' IN t.a) from t;

----
2


statement ok
drop table t;


statement query T
select ('field', number) from numbers(5) order by number;

----
('field', 0)
('field', 1)
('field', 2)
('field', 3)
('field', 4)


statement ok
drop view if exists temp;


statement ok
create view temp as select number from numbers(1);


statement query I
select number from temp;

----
0


statement ok
drop view temp;


statement ok
create table t1(a int, b int);


statement ok
create table t2(c int, d int);


statement ok
insert into t1 values(1, 2), (2, 3), (3 ,4);


statement ok
insert into t2 values(2,2), (3, 5), (7 ,8);


statement query IIII
select * from t1, t2 order by a, c;

----
1 2 2 2
1 2 3 5
1 2 7 8
2 3 2 2
2 3 3 5
2 3 7 8
3 4 2 2
3 4 3 5
3 4 7 8


statement ok
drop table t1;


statement ok
drop table t2;


statement query II
select 3 as a, 4 as a;

----
3 4


statement ok
CREATE FUNCTION a_plus_3 AS (a) -> a+3;


statement query I
SELECT a_plus_3(2);

----
5


statement ok
CREATE FUNCTION cal1 AS (a,b,c,d,e) -> a + c * (e / b) - d;


statement query F
SELECT cal1(1, 2, 3, 4, 6);

----
6.0


statement ok
CREATE FUNCTION notnull1 AS (p) -> not(is_null(p));


statement query B
SELECT notnull1(null);

----
0




statement query B
SELECT notnull1('null');

----
1




statement ok
drop function a_plus_3;


statement ok
drop function cal1;


statement ok
drop function notnull1;


statement ok
create table t1(a int, b int);


statement ok
create table t2(c int, d int);


statement ok
insert into t1 values(1, 2), (2, 3), (3 ,4), (2, 3);


statement ok
insert into t2 values(2,2), (3, 5), (7 ,8), (2, 3), (3, 4);


statement query II
select * from t1 intersect select * from t2 order by t1.a, t1.b;

----
2 3
3 4


statement query II
select * from t1 except select * from t2 order by t1.a, t1.b;

----
1 2


statement ok
drop table t1;


statement ok
drop table t2;

statement ok
create table n( a int null, b int null) ;


statement ok
insert into n select  if (number % 3, null, number), if (number % 2, null, number) from numbers(10);


statement query IBIB
select a + b, a and b, a - b, a or b as c from n order by c nulls first;

----
NULL NULL NULL NULL
NULL NULL NULL NULL
NULL NULL NULL NULL
0 0 0 0
NULL NULL NULL 1
NULL NULL NULL 1
NULL NULL NULL 1
12 1 0 1
NULL NULL NULL 1
NULL NULL NULL 1


statement ok
drop table n;


statement query I
<<<<<<< HEAD
select * from numbers(5) as t where exists (select * from numbers(3) where number = t.number) order by number;
=======
select * from numbers(5) as t where exists (select * from numbers(3) where number = t.number) ORDER BY number;
>>>>>>> d06f2d37

----
0
1
2


statement query I
select * from numbers(5) as t where not exists (select * from numbers(3) where number = t.number) order by number;

----
3
4


statement query I
select * from numbers(5) as t where exists (select number as a from numbers(3) where number = t.number and number > 0 and t.number < 2);

----
1


statement query I
select * from numbers(5) as t where exists (select * from numbers(3) where number > t.number) order by number;

----
0
1


statement ok
create table t1(a int, b int);


statement ok
create table t2(a int, b int);


statement ok
insert into t1 values(1, 2), (2, 3);


statement ok
insert into t2 values(3, 4), (2, 3);


statement query II
select * from t1 where t1.a not in (select t2.a from t2);

----
1 2


statement query II
select * from t1 where t1.a in (select t2.a from t2);

----
2 3


statement query II
select * from t1 where t1.a = any (select t2.a from t2);

----
2 3


statement query II
select * from t1 where t1.a = some (select t2.a from t2);

----
2 3


statement query II
select * from t1 where t1.a != all (select t2.a from t2);

----
1 2


statement query II
select * from t1 where t1.a >= any (select t2.a from t2);

----
2 3


statement ok
select * from t1 where t1.a = all (select t2.a from t2);


statement ok
set enable_planner_v2 = 0;


statement ok
create table t3 as select *  from numbers(10000);


statement ok
insert into t3 values(1);


statement ok
set enable_planner_v2 = 1;


statement query I
select count(*) from numbers(10000) as t4 where t4.number in (select t3.number from t3);

----
10000


statement query I
select * from numbers(10) where number in (select * from numbers(5)) order by number;

----
0
1
2
3
4

statement ok
drop table t1;


statement ok
drop table t2;


statement ok
drop table t3;

statement query TTT
select database(), currentDatabase(), current_database();

----
default default default


statement query TTT
select user(), currentuser(), current_user();

----
'root'@'127.0.0.1' 'root'@'127.0.0.1' 'root'@'127.0.0.1'


statement query TTTT
SELECT database, table, name, type FROM system.columns  WHERE database LIKE 'system'  AND table LIKE 'settings' ORDER BY name;

----
system settings default VARCHAR
system settings description VARCHAR
system settings level VARCHAR
system settings name VARCHAR
system settings type VARCHAR
system settings value VARCHAR


statement ok
create table t1(a int null , b int null);


statement ok
insert into t1 values(1, 2), (2, 3), (null, 1);


statement ok
create table t2(a int null, b int null);


statement ok
insert into t2 values(3, 4), (2, 3), (null, 2);


statement query II
select t1.a, (select t2.a from t2 where t1.a > 1 and t2.a > 2) from t1 order by t1.a;

----
1 NULL
2 3
NULL NULL


statement ok
select t1.a from t1 where t1.a > (select t2.a from t2 where t1.a = t2.a );


statement query I
select t1.a from t1 where exists (select t2.a from t2 where t1.a = t2.a) or t1.b > 1 order by t1.a;

----
1
2


statement query I
select t1.a from t1 where exists (select t2.a from t2 where t1.a = t2.a) and t1.b > 1;

----
2


statement query I
select t1.a from t1 where not exists (select t2.a from t2 where t1.a = t2.a) and t1.b > 1;

----
1


statement query II
select * from t1 where t1.a = any (select t2.a from t2 where t1.a = t2.a);

----
2 3


statement query II
select * from t1 where t1.a = any (select t2.a from t2 where t1.a > 1);

----
2 3


statement ok
select * from t1 where t1.a > any (select t2.a from t2 where t1.a > 1);


statement query II
select t1.a, (select t2.a from t2 where t2.a > 2) from t1 order by t1.a;

----
1 3
2 3
NULL 3


statement query II
select t1.a, (select t2.a from t2 where t2.a > 3) from t1 order by t1.a;

----
1 NULL
2 NULL
NULL NULL


statement ok
select t1.a from t1 where t1.a > (select t2.a from t2 where t2.a > 2);


statement ok
drop table t1;


statement ok
drop table t2;


statement ok
set enable_planner_v2 = 0;<|MERGE_RESOLUTION|>--- conflicted
+++ resolved
@@ -1244,11 +1244,8 @@
 
 
 statement query I
-<<<<<<< HEAD
-select * from numbers(5) as t where exists (select * from numbers(3) where number = t.number) order by number;
-=======
 select * from numbers(5) as t where exists (select * from numbers(3) where number = t.number) ORDER BY number;
->>>>>>> d06f2d37
+
 
 ----
 0
