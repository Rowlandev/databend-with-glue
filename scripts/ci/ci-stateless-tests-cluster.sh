--- conflicted
+++ resolved
@@ -2,11 +2,7 @@
 # Copyright 2020-2021 The Datafuse Authors.
 # SPDX-License-Identifier: Apache-2.0.
 
-<<<<<<< HEAD
-echo "Starting Standalone fuse-query"
-=======
 echo "Starting Cluster fuse-query"
->>>>>>> 748fe40d
 ./scripts/deploy/fusequery-cluster-3-nodes.sh
 
 SCRIPT_PATH="$( cd "$( dirname "$0" )" >/dev/null 2>&1 && pwd )"
